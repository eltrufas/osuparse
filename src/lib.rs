extern crate unicase;

use error::Result;
pub use error::Error;

#[macro_use]
mod parse;
mod error;
pub mod deserialize;

use parse::*;

/// Represents an osu! beatmap file. Includes information specified in
/// the [specification](https://osu.ppy.sh/help/wiki/osu!_File_Formats/Osu_(file_format)).
///
/// __NOTE:__ This is missing the Event section, as parsing for this has yet to be
/// implemented in this crate.
#[derive(Debug, Default, PartialEq, Clone)]
pub struct Beatmap {
    /// The version of the .osu file format.
    pub version: i32,
    pub general: GeneralSection,
    pub editor: EditorSection,
    pub metadata: MetadataSection,
    pub timing_points: Vec<TimingPoint>,
    pub hit_objects: Vec<HitObject>,
    pub difficulty: DifficultySection,
    pub colours: ColoursSection,
}

/// One of the four currently available osu! gamemodes.
#[derive(Debug, Eq, PartialEq, Copy, Clone)]
pub enum GameMode {
    Osu = 0,
    Taiko = 1,
    CTB = 2,
    Mania = 3,
}

/// General properties of a beatmap.
#[derive(Debug, PartialEq, Clone)]
pub struct GeneralSection {
    pub audio_filename: String,
    /// Is number of milliseconds before the audio file should begin playing.
    /// Useful for audio files that begin immediately.
    pub audio_lead_in: i32,
    /// Is the number of milliseconds before the audio file should begin
    /// playing when selected in the song selection menu.
    pub preview_time: i32,
    /// Whether or not a countdown should occur before the first hit object
    /// appears.
    pub countdown: bool,
    /// Specifies which set of hit sounds will be used throughout the beatmap.
    /// Unlike the `sample_set` field in [`HitObjectExtras`](struct.HitObjectExtras.html),
    /// this value is a string.
    pub sample_set: String,
    pub stack_leniency: f32,
    pub countdown_offset: i32,
    pub skin_preference: String,
    pub game_mode: GameMode,
    pub letterbox_in_breaks: bool,
    pub widescreen_storyboard: bool,
    /// Whether or not display the storyboard in front of combo fire.
    pub story_fire_in_front: bool,
    /// Use special Style (N+1 style) for osu!mania.
    pub special_style: bool,
    pub epilepsy_warning: bool,
    pub use_skin_sprites: bool,
}

impl Default for GeneralSection {
    fn default() -> Self {
        GeneralSection {
            audio_filename: String::new(),
            audio_lead_in: 0,
            preview_time: 0,
            countdown: false,
            sample_set: String::new(),
            skin_preference: String::new(),
            stack_leniency: 0.0,
            countdown_offset: 0,
            game_mode: GameMode::Osu,
            letterbox_in_breaks: false,
            widescreen_storyboard: false,
            story_fire_in_front: false,
            special_style: false,
            epilepsy_warning: false,
            use_skin_sprites: false,
        }
    }
}

#[derive(Debug, PartialEq, Clone)]
/// Properties relating to the beatmap editor state
pub struct EditorSection {
    pub bookmarks: Vec<i32>,
    pub distance_spacing: f32,
    pub beat_divisor: i32,
    pub grid_size: i32,
    pub timeline_zoom: f32,
}

impl Default for EditorSection {
    fn default() -> Self {
        EditorSection {
            bookmarks: Vec::new(),
            distance_spacing: 1.22,
            beat_divisor: 4,
            grid_size: 4,
            timeline_zoom: 1.0,
        }
    }
}

#[derive(Debug, PartialEq, Clone)]
/// Metadata relating to the beatmap
pub struct MetadataSection {
    /// Is the title of the song limited to ASCII characters, e.g. `Yoru Naku Usagi wa Yume o Miru`.
    pub title: String,
    /// Is the title of the song with unicode support, e.g. `夜啼く兎は夢を見る`.
    pub title_unicode: String,
    /// Is the name of the song's artist limited to ASCII characters, e.g. `MISATO`
    pub artist: String,
    /// Is the name of the song's artist with unicode support, e.g. `美里`
    pub artist_unicode: String,
    /// Username of the maker of the beatmap, e.g. `Sotarks`
    pub creator: String,
    /// The name of the beatmap's difficulty, e.g. `Hard`
    pub version: String,
    /// The origin of the song with unicode support, e.g. [`東方Project`](https://en.wikipedia.org/wiki/Touhou_Project)
    pub source: String,
    pub tags: Vec<String>,
    /// Is the ID of the single beatmap.
    pub beatmap_id: i32,
    /// Is the ID of the beatmap set that the beatmap belongs to.
    pub beatmap_set_id: i32,
}

impl Default for MetadataSection {
    fn default() -> Self {
        MetadataSection {
            title: String::new(),
            title_unicode: String::new(),
            artist: String::new(),
            artist_unicode: String::new(),
            creator: String::new(),
            version: String::new(),
            source: String::new(),
            tags: Vec::new(),
            beatmap_id: 0,
            beatmap_set_id: 0,
        }
    }
}

#[derive(Debug, PartialEq, Copy, Clone)]
/// Difficulty modifiers for the beatmap
pub struct DifficultySection {
    pub hp_drain_rate: f32,
    /// Defines the size of the hit objects in the osu!standard mode.
    ///
    /// The radius in osu!pixels is defined by the formula
    /// `32 * (1 - 0.7 * (CircleSize - 5) / 5)`, alternatively written as
    /// `54.4 - 4.48 * CircleSize`.
    ///
    /// The value of CircleSize for ranked beatmaps must stand at from 2 to 7,
    /// inclusive.
    ///
    /// In osu!mania mode, CircleSize is the number of columns.
    pub circle_size: f32,
    /// Is the harshness of the hit window and the difficulty of spinners.
    pub overall_difficulty: f32,
    /// Defines when hit objects start to fade in relatively to when they
    /// should be hit.
    pub approach_rate: f32,
    /// Specifies the multiplier of the slider velocity. The velocity at slider
    /// multiplier = 1 is 100 osu!pixels per beat. A slider multiplier of `2`
    /// would yield a velocity of 200 osu!pixels per beat. The default slider
    /// multiplier is 1.4 when the property is omitted.
    pub slider_multiplier: f32,
    /// The number of ticks per beat. The default value is 1 tick per beat.
    pub slider_tick_rate: f32,
}

impl Default for DifficultySection {
    /// Create a [DifficultySection](structs.DifficultySection.html) where
    /// all fields are set to 5 except `slider_multiplier` and `slider_tickrate`,
    /// as [is the case in the editor](https://github.com/ppy/osu/blame/f517f98ae7bb6e3e60a6ed552a89474b9470344e/osu.Game/Beatmaps/BeatmapDifficulty.cs#L13).
    fn default() -> Self {
        DifficultySection {
            hp_drain_rate: 5.0,
            circle_size: 5.0,
            overall_difficulty: 5.0,
            approach_rate: 5.0,
            slider_multiplier: 1.4,
            slider_tick_rate: 1.0,
        }
    }
}


#[derive(Debug, PartialEq, Clone)]
/// Represents a single timing point
pub struct TimingPoint {
    /// Is the number of milliseconds from the start of the song, and defines
    /// when the timing point starts. A timing point ends when the next one
    /// starts. The first timing point starts at 0, disregarding its offset.
    pub offset: f32,
    /// Defines the duration of one beat. It affect the scrolling speed in
    /// osu!taiko or osu!mania, and the slider speed in osu!standard, among
    /// other things.
    ///
    /// When positive, it is faithful to its name. When negative, it is a
    /// percentage of previous non-negative milliseconds per beat. For
    /// instance, 3 consecutive timing points with `500`, `-50`, `-100`
    /// will have a resulting beat duration of half a second, a quarter of
    /// a second, and half a second, respectively.
    pub ms_per_beat: f32,
    /// Defines the number of beats in a [measure](https://en.wikipedia.org/wiki/Bar_(music)).
    pub meter: i32,
    /// Defines the default sample that hit objects inherit if the
    /// [`sample_set`](struct.HitObjectExtras.html#structfield.sample_set) field
    /// in [`HitObjectExtras`](struct.HitObjectExtras.html) is set to `0`.
    pub sample_set: i32,
    /// The default custom index that hit objects inherit if the
    /// [`custom_index`](struct.HitObjectExtras.html#structfield.custom_index)
    /// field in [`HitObjectExtras`](struct.HitObjectExtras.html) is set to `0`.
    pub sample_index: i32,
    /// Is the default volume that hitobjects inherit. It ranges from `0`
    /// to `100`.
    pub volume: i32,
    /// Tells if the timing point can be inherited from. Inherited is
    /// redundant with the milliseconds per beat field. A positive milliseconds
    /// per beat implies inherited is `true`, and a negative one implies it is
    /// `false`.
    pub inherited: bool,
    /// Defines whether or not [Kiai Time](https://osu.ppy.sh/help/wiki/Beatmap_Editor/Kiai_Time)
    /// effects are active.
    pub kiai_mode: bool,
}

impl Default for TimingPoint {
    fn default() -> Self {
        TimingPoint {
            offset: 0.0,
            /// This equals 200 beats per minute
            ms_per_beat: 300.0,
            /// Four beats per measure is standard for a lot of music
            meter: 4,
            sample_set: 0,
            sample_index: 0,
            volume: 100,
            inherited: false,
            kiai_mode: false,
        }
    }
}

#[derive(Debug, PartialEq, Clone)]
/// One of the four possible hit objects appearing on an osu! map.
pub enum HitObject {
    HitCircle(HitCircle),
    Slider(Slider),
    Spinner(Spinner),
    HoldNote(HoldNote),
}

#[derive(Debug, PartialEq, Clone)]
pub struct HitCircle {
    pub x: i32,
    pub y: i32,
    pub new_combo: bool,
    pub color_skip: i32,
    pub time: i32,
    pub hitsound: i32,
    pub extras: HitObjectExtras,
}

#[derive(Debug, Eq, PartialEq, Copy, Clone)]
/// Type of slider curve
pub enum SliderType {
    Linear,
    Bezier,
    Perfect,
    /// Catmull slider type is depricated, but may still appear in an old map.
    Catmull,
}

#[derive(Debug, PartialEq, Clone)]
pub struct Slider {
    pub x: i32,
    pub y: i32,
    pub new_combo: bool,
    pub color_skip: i32,
    pub time: i32,
    pub slider_type: SliderType,
    pub curve_points: Vec<(i32, i32)>,
    pub repeat: i32,
    pub pixel_length: f32,
    pub edge_hitsounds: Vec<i32>,
    pub edge_additions: Vec<(i32, i32)>,
    pub hitsound: i32,
    pub extras: HitObjectExtras,
}

#[derive(Debug, PartialEq, Clone)]
pub struct Spinner {
    pub x: i32,
    pub y: i32,
    pub new_combo: bool,
    pub color_skip: i32,
    pub time: i32,
    pub hitsound: i32,
    pub end_time: i32,
    pub extras: HitObjectExtras,
}

<<<<<<< HEAD
#[derive(Debug, PartialEq, Clone)]
=======
#[derive(Default)]
>>>>>>> a34b2ecc
pub struct HoldNote {
    pub x: i32,
    pub y: i32,
    pub new_combo: bool,
    pub color_skip: i32,
    pub time: i32,
    pub hitsound: i32,
    pub end_time: i32,
    pub extras: HitObjectExtras,
}

/// The extras field is optional and define additional parameters related to
/// the hit sound samples.
#[derive(Debug, PartialEq, Clone)]
pub struct HitObjectExtras {
    /// Changes the sample set of the __normal__ hit sound.
    ///
    /// The values for these are:
    /// * 0: Auto. See below.
    /// * 1: Normal.
    /// * 2: Soft.
    /// * 3: Drum.
    ///
    /// When `sample_set` is `0`, its value is inherited from the timing point.
    pub sample_set: i32,
    /// Changes the sample set for the other hit sounds
    /// (whistle, finish, clap). See above.
    pub addition_set: i32,
    /// Is the custom sample set index, e.g. `3` in
    /// `soft-hitnormal3.wav`. The special index `1` doesn't appear in the
    /// filename, for example `normal-hitfinish.wav`.
    /// The special index `0` means it is inherited from the timing point.
    pub custom_index: i32,
    /// Is the volume of the sample, and ranges from
    /// `0` to `100`.
    pub sample_volume: i32,
    /// Names an audio file in the folder to play instead of
    /// sounds from sample sets (see above), relative to the beatmap's
    /// directory.
    pub filename: String,
}

impl Default for HitObjectExtras {
    fn default() -> Self {
        HitObjectExtras {
            sample_set: 0,
            addition_set: 0,
            custom_index: 0,
            sample_volume: 0,
            filename: String::new(),
        }
    }
}

/// An RGB triplet representing a colour.
#[derive(Debug, Default, PartialEq, PartialOrd, Eq, Ord, Copy, Clone)]
pub struct Colour(i32, i32, i32);

/// Includes a beatmap's combo colours as well as slider colour overrides.
#[derive(Debug, Default, PartialEq, Clone)]
pub struct ColoursSection {
    pub colours: Vec<Colour>,
    pub slider_body: Colour,
    pub slider_track_override: Colour,
    pub slider_border: Colour,
}

#[derive(Debug)]
enum Section {
    General(GeneralSection),
    Editor(EditorSection),
    Metadata(MetadataSection),
    TimingPoints(Vec<TimingPoint>),
    HitObjects(Vec<HitObject>),
    Difficulty(DifficultySection),
    Colours(ColoursSection),
    Events,
    None,
}

/// Reads input from a string and attempts to output an osu beatmap.
///
/// # Examples
///
/// ```
/// use std::fs::File;
/// use std::io::prelude::*;
///
/// use osuparse::parse_beatmap;
///
/// let mut file = File::open("map.osu").unwrap();
/// let mut contents = String::new();
/// file.read_to_string(&mut contents).unwrap();
///
/// parse_beatmap(contents.as_str()).unwrap();
/// ```
pub fn parse_beatmap(input: &str) -> Result<Beatmap> {
    let mut state = ParseState::new(input);

    let version = parse_version_string(&mut state)?;
    state.read_next_line();

    let mut map = Beatmap {
        version,
        ..Default::default()
    };

    loop {
        let section = parse_section(&mut state);
        let section = state.wrap_syntax_error(section);
        match section? {
            Section::General(s) => map.general = s,
            Section::Editor(s) => map.editor = s,
            Section::Metadata(s) => map.metadata = s,
            Section::TimingPoints(s) => map.timing_points = s,
            Section::HitObjects(s) => map.hit_objects = s,
            Section::Difficulty(s) => map.difficulty = s,
            Section::Colours(s) => map.colours = s,
            Section::Events => {}
            Section::None => break,
        }
    }

    Ok(map)
}

fn match_header_line<'a>(line: &'a str) -> Option<&'a str> {
    let line = line.trim_end();
    let mut chars = line.chars();

    chars.next().filter(|c| *c == '[')
        .and(chars.last().filter(|c| *c == ']'))
        .map(|_| &line[1..line.len() - 1])
}

fn parse_section(state: &mut ParseState) -> Result<Section> {
    if let Some(header_line) = state.get_current_line() {
        let section_title = match_header_line(header_line)
            .ok_or_else(|| state.syntax_error("Malformed section header"))?;

        match section_title {
            "General" => Ok(Section::General(parse_kv_section! {
                |GeneralSection, state| {
                    "AudioFilename" => audio_filename: parse_string;
                    "AudioLeadIn" => audio_lead_in: parse_num;
                    "PreviewTime" => preview_time: parse_num;
                    "Countdown" => countdown: parse_bool;
                    "CountdownOffset" => countdown_offset: parse_num;
                    "SampleSet" => sample_set: parse_string;
                    "SkinPreference" => skin_preference: parse_string;
                    "StackLeniency" => stack_leniency: parse_num;
                    "Mode" => game_mode: parse_mode;
                    "LetterboxInBreaks" => letterbox_in_breaks: parse_bool;
                    "WidescreenStoryboard" => widescreen_storyboard: parse_bool;
                    "EpilepsyWarning" => epilepsy_warning: parse_bool;
                    "StoryFireInFront" => story_fire_in_front: parse_bool;
                    "SpecialStyle" => special_style: parse_bool;
                    "UseSkinSprites" => use_skin_sprites: parse_bool;
                }
            })),

            "Editor" => Ok(Section::Editor(parse_kv_section! {
                |EditorSection, state| {
                    "Bookmarks" => bookmarks: parse_num, ",";
                    "DistanceSpacing" => distance_spacing: parse_num;
                    "BeatDivisor" => beat_divisor: parse_num;
                    "GridSize" => grid_size: parse_num;
                    "TimelineZoom" => timeline_zoom: parse_num;
                }
            })),

            "Metadata" => Ok(Section::Metadata(parse_kv_section! {
                |MetadataSection, state| {
                    "Title" => title: parse_string;
                    "TitleUnicode" => title_unicode: parse_string;
                    "Artist" => artist: parse_string;
                    "ArtistUnicode" => artist_unicode: parse_string;
                    "Creator" => creator: parse_string;
                    "Version" => version: parse_string;
                    "Source" => source: parse_string;
                    "Tags" => tags: parse_string, " ";
                    "BeatmapID" => beatmap_id: parse_num;
                    "BeatmapSetID" => beatmap_set_id: parse_num;
                }
            })),

            "Difficulty" => Ok(Section::Difficulty(parse_kv_section! {
                |DifficultySection, state| {
                    "HPDrainRate" => hp_drain_rate: parse_num;
                    "CircleSize" => circle_size: parse_num;
                    "OverallDifficulty" => overall_difficulty: parse_num;
                    "ApproachRate" => approach_rate: parse_num;
                    "SliderMultiplier" => slider_multiplier: parse_num;
                    "SliderTickRate" => slider_tick_rate: parse_num;
                }
            })),

            "Events" => {
                // Just skipping this for now
                skip_section(state);
                Ok(Section::Events)
            }

            "TimingPoints" => parse_timing_points(state).map(|s| Section::TimingPoints(s)),

            "HitObjects" => parse_hit_objects(state).map(|s| Section::HitObjects(s)),

            "Colours" => parse_colours(state).map(|s| Section::Colours(s)),

            _ => Err(state.syntax_error("Unknown section header")),
        }
    } else {
        Ok(Section::None)
    }
}

fn skip_section(state: &mut ParseState) {
    loop {
        match state.read_next_line() {
            Some(l) if match_header_line(l).is_none() => {}
            _ => break,
        }
    }
}

fn parse_version_string(state: &mut ParseState) -> Result<i32> {
    state
        .get_current_line()
        .and_then(|l| l.find("osu file format v").map(|n| (n, l)))
        .and_then(|(n, l)| l[n + 17..].trim_end().parse::<i32>().ok())
        .ok_or_else(|| state.syntax_error("Unable to parse version line"))
}

fn parse_timing_points(state: &mut ParseState) -> Result<Vec<TimingPoint>> {
    let mut timing_points = Vec::with_capacity(100);
    loop {
        match state.read_next_line() {
            Some(l) if match_header_line(l).is_none() => {
                let timing_point = parse_into_struct!(",", TimingPoint, l; {
                    offset: parse_num,
                    ms_per_beat: parse_num,
                    meter: parse_num,
                    sample_set: parse_num,
                    sample_index: parse_num,
                    volume: parse_num,
                    inherited: parse_bool,
                    kiai_mode: parse_bool
                });

                timing_points.push(timing_point)
            }
            _ => break,
        };
    }

    Ok(timing_points)
}

fn parse_colours(state: &mut ParseState) -> Result<ColoursSection> {
    let mut section: ColoursSection = Default::default();

    let mut colours = Vec::with_capacity(10);

    loop {
        state.read_next_line();
        match parse_kv_pair(state) {
            Some((k, v)) if k.starts_with("Combo") => {
                let n: i32 = parse_num(&k[5..])?;
                colours.push((n, parse_colour(v)?));
            }

            Some((k, v)) if unicase::eq("SliderBody", k) => section.slider_body = parse_colour(v)?,

            Some((k, v)) if unicase::eq("SliderTrackOverride", k) => {
                section.slider_track_override = parse_colour(v)?
            }

            Some((k, v)) if unicase::eq("SliderBorder", k) => {
                section.slider_border = parse_colour(v)?
            }

            Some(_) => {},

            _ => break,
        }
    }

    colours.sort_unstable();
    section.colours = colours.into_iter().map(|(_, c)| c).collect();

    Ok(section)
}

fn parse_hit_objects(state: &mut ParseState) -> Result<Vec<HitObject>> {
    let mut hit_objects = Vec::with_capacity(100);

    loop {
        match state.read_next_line() {
            Some(l) if match_header_line(l).is_none() => {
                hit_objects.push(parse_hit_object(l)?);
            }
            _ => break,
        }
    }

    Ok(hit_objects)
}

#[cfg(test)]
mod tests {
    use super::*;
    use std::fs::File;
    use std::io::prelude::*;
    use deserialize::Parsable;

    #[test]
    fn test_parse_version_string() {
        let mut state = ParseState::new(r"osu file format v14");

        let version = parse_version_string(&mut state).unwrap();

        assert_eq!(version, 14)
    }

    #[test]
    fn test_parse_file() {
        let mut file = File::open("test.osu").unwrap();
        let mut contents = String::new();
        file.read_to_string(&mut contents).unwrap();

        parse_beatmap(contents.as_str()).unwrap();
    }

    #[test]
    fn test_parse_mania_map() {
        let mut file = File::open("omtest.osu").unwrap();
        let mut contents = String::new();
        file.read_to_string(&mut contents).unwrap();

        parse_beatmap(contents.as_str()).unwrap();
    }

    #[test]
    fn test_parse_map() {
        let map = parse_beatmap(r"osu file format v14

[General]
AudioFilename: Bakemonogatari_-_Kimi_no_Shiranai_Monogatari.mp3
AudioLeadIn: 0
PreviewTime: 239594
Countdown: 0
SampleSet: Soft
StackLeniency: 0.7
Mode: 0
LetterboxInBreaks: 1
WidescreenStoryboard: 0

[Editor]
Bookmarks: 5,6
DistanceSpacing: 1
BeatDivisor: 4
GridSize: 4
TimelineZoom: 5.100003

[Metadata]
Title:Kimi no Shiranai Monogatari
TitleUnicode:君の知らない物語
Artist:supercell
ArtistUnicode:supercell
Creator:monstrata
Version:Celestial
Source:化物語
Tags:ed ending Bakemonogatari shaft nagi yanagi ryo araragi senjougahara hanekawa sengoku kanbaru hachikuji shinobu tsukihi karen senjou gahara hitagi koyomi oshino nadeko tsubasa surug
BeatmapID:651744
BeatmapSetID:289074

[TimingPoints]
764,363.636363636364,4,2,1,50,1,0
764,-133.333333333333,4,2,1,50,0,0
3480,363.636363636364,4,2,1,50,1,8
3661,363.636363636364,4,2,1,50,1,0
3661,-133.333333333333,4,2,1,50,0,0
9479,-133.333333333333,4,1,0,50,0,0
12388,-100,4,1,0,50,0,0
17466,363.636363636364,4,1,0,50,1,8
18180,363.636363636364,4,1,0,50,1,0
19651,363.636363636364,4,1,0,50,1,0
24023,363.636363636364,4,1,0,50,1,0
25474,363.636363636364,4,1,1,50,1,0
29837,-142.857142857143,4,2,1,50,0,0
32775,363.636363636364,4,2,1,50,1,0
32775,-142.857142857143,4,2,1,50,0,0

[HitObjects]
47,196,764,6,0,L|38:127,2,63.7500024318696,2|0|0,0:0|0:0|0:0,0:0:0:0:
60,277,1309,2,0,L|196:333,1,127.500004863739,2|0,0:2|0:0,0:0:0:0:
254,357,1854,1,0,0:0:0:0:
319,306,2036,6,0,L|387:334,2,63.7500024318696,0|2|0,0:0|0:0|0:0,0:0:0:0:
242,275,2582,1,0,0:0:0:0:
230,192,2764,2,0,L|207:41,1,127.500004863739,2|0,0:0|0:0,0:0:0:0:
307,223,3480,1,0,0:0:0:0:
242,275,3661,6,0,L|179:325,2,63.7500024318696,2|0|0,0:0|0:0|0:0,0:0:0:0:
307,223,4206,1,0,0:0:0:0:
295,140,4388,2,0,L|357:89,2,63.7500024318696,2|0|0,0:0|0:0|0:0,0:0:0:0:
230,192,4933,1,0,0:0:0:0:
165,244,5115,54,0,L|94:302,1,63.7500024318696,2|0,0:0|0:0,0:0:0:0:
152,161,5479,2,0,L|66:128,1,63.7500024318696
217,108,5842,2,0,L|204:19,1,63.7500024318696,2|0,0:0|0:0,0:0:0:0:

").unwrap();

        assert_eq!(map.version, 14);
        assert_eq!(
            map.general.audio_filename,
            "Bakemonogatari_-_Kimi_no_Shiranai_Monogatari.mp3"
        );
        assert_eq!(map.general.audio_lead_in, 0);
        assert_eq!(map.general.preview_time, 239594);
        assert_eq!(map.general.stack_leniency, 0.7);
        assert_eq!(map.general.sample_set, "Soft");
        assert_eq!(map.editor.bookmarks, vec![5, 6]);
    }

    #[test]
    fn serialize_then_deserialize_then_serialize() {
        // Serialize from file
        let mut file = File::open("map.osu").unwrap();
        let mut contents = String::new();
        file.read_to_string(&mut contents).unwrap();
        let map = parse_beatmap(contents.as_str()).unwrap();

        // Deserialize to string
        let map_string = map.as_parsed();
        println!("{}", map_string);

        // Serialize from string
        let map2 = parse_beatmap(map_string.as_str()).unwrap();
        assert_eq!(map, map2);
    }
}<|MERGE_RESOLUTION|>--- conflicted
+++ resolved
@@ -315,11 +315,7 @@
     pub extras: HitObjectExtras,
 }
 
-<<<<<<< HEAD
-#[derive(Debug, PartialEq, Clone)]
-=======
-#[derive(Default)]
->>>>>>> a34b2ecc
+#[derive(Default, Debug, PartialEq, Clone)]
 pub struct HoldNote {
     pub x: i32,
     pub y: i32,
